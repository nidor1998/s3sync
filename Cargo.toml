[package]
name = "s3sync"
version = "1.53.0"
edition = "2024"
authors = ["nidor1998 <nidor1998@gmail.com>"]
description = "Reliable, flexible, and fast synchronization tool for S3."
license = "Apache-2.0"
rust-version = "1.88.0"
repository = "https://github.com/nidor1998/s3sync"
homepage = "https://github.com/nidor1998/s3sync"
documentation = "https://docs.rs/s3sync"
readme = "README.md"
keywords = ["AWS", "Amazon", "S3", "sync"]
categories = ["command-line-utilities", "filesystem", "asynchronous", "concurrency"]

[dependencies]
anyhow = { version = "1.0.100" }
async-trait = "0.1.89"
async-channel = "2.5.0"
aws-config = { version = "1.8.10", features = ["behavior-version-latest"] }
aws-runtime = "1.5.13"
aws-sdk-s3 = "1.112.0"
aws-smithy-runtime-api = "1.9.2"
aws-smithy-types = {  version = "1.3.4"}
aws-smithy-types-convert = { version = "0.60.10", features = ["convert-chrono"] }
aws-types = "1.3.10"
bitflags = "2.10.0"
base64 = "0.22.1"
byte-unit = "5.1.6"
cfg-if = "1.0.4"
clap = { version = "4.5.51", features = ["derive", "env", "cargo", "string"] }
clap_complete = "4.5.60"
clap-verbosity-flag = "3.0.4"
chrono = "0.4.42"
crc32c = "0.6.8"
crc32fast = "1.5.0"
crc-fast = "1.6.0"
dyn-clone = "1.0.20"
fancy-regex = "0.16.2"
filetime = "0.2.26"
futures = "0.3.31"
futures-util = "0.3.31"
leaky-bucket = "1.1.2"
md5 = "0.8.0"
mime_guess = "2.0.5"
hex = "0.4.3"
http-body-util = "0.1.3"
<<<<<<< HEAD
hyper = "1.7.0"
indicatif = "0.18.3"
=======
hyper = "1.8.1"
indicatif = "0.18.2"
>>>>>>> 3d3aaa70
log = "0.4.28"
pin-project = "1.1.10"
percent-encoding = "2.3.2"
regex = "1.12.2"
rusty-fork = "0.3.1"
sha1 = "0.10.6"
sha2 = "0.10.9"
shadow-rs = { version = "1.4.0", optional = true }
simple_moving_average = "1.0.2"
tempfile = "3.23.0"
thiserror = "2.0.17"
tokio = { version = "1.48.0", features = ["full"] }
tokio-util = "0.7.17"
tracing = "0.1.41"
tracing-subscriber = { version = "0.3.20", features = ["env-filter", "json", "local-time"] }
url = "2.5.7"
urlencoding = "2.1.3"
walkdir = "2.5.0"
zeroize = "1.8.2"
zeroize_derive = "1.4.2"

## The following dependencies are only required for lua support.
## If you want to luagit, you can specify the `luajit` feature.
## If you have trouble with third-party Lua libraries, remove `vendored` feature(static linking). This will use the system Lua engine.
## But you need to install Lua engine according to your OS.
## mlua = { version = "0.11", features = ["luajit", "async", "send", "vendored"], optional = true }
mlua = { version = "0.11.4", features = ["lua54", "async", "send", "vendored"], optional = true }

[dev-dependencies]
nix = { version = "0.30.1", features = ["user", "process", "signal"] }
once_cell = "1.21.3"
uuid = { version = "1.18.1", features = ["v4"] }

[build-dependencies]
shadow-rs = { version = "1.4.0", optional = true }

[lints.rust]
unexpected_cfgs = { level = "warn", check-cfg = ['cfg(coverage_nightly)'] }

[features]
default = ["version", "lua_support"]
e2e_test = []
e2e_test_dangerous_simulations = []

# Add detailed build information to the CLI version output
version = ["dep:shadow-rs"]

lua_support = ["dep:mlua"]

[profile.release]
debug = 1
panic = "unwind"  # For tempfile::NamedTempFile
opt-level = 3
strip = "symbols"
lto = "fat"
codegen-units = 1

[profile.release-min-size]
inherits = "release"
debug = 0
panic = "abort"
opt-level = "z"<|MERGE_RESOLUTION|>--- conflicted
+++ resolved
@@ -45,13 +45,8 @@
 mime_guess = "2.0.5"
 hex = "0.4.3"
 http-body-util = "0.1.3"
-<<<<<<< HEAD
-hyper = "1.7.0"
+hyper = "1.8.1"
 indicatif = "0.18.3"
-=======
-hyper = "1.8.1"
-indicatif = "0.18.2"
->>>>>>> 3d3aaa70
 log = "0.4.28"
 pin-project = "1.1.10"
 percent-encoding = "2.3.2"
